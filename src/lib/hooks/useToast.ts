--- conflicted
+++ resolved
@@ -14,14 +14,10 @@
  */
 
 import { useEffect, useState } from "react";
-<<<<<<< HEAD
-import type { ToastActionElement, ToastProps } from "../components/ui/toast";
-=======
 import type {
   ToastActionElement,
   ToastProps,
 } from "../components/smartComponents/functionalComponents/ui/toast";
->>>>>>> de5c7063
 
 /**
  * Toast notification object, as stored in state.
