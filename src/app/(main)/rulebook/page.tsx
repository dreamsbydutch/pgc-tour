--- conflicted
+++ resolved
@@ -1,8 +1,5 @@
 "use client";
 
-<<<<<<< HEAD
-import { RulebookMainView } from "./views/RulebookMainView";
-=======
 import { cn, formatMoney, formatNumber, formatRank } from "@/src/lib/utils";
 import { ChevronDownIcon, ChevronUpIcon } from "lucide-react";
 import { useState } from "react";
@@ -16,7 +13,6 @@
 } from "../../_components/ui/table";
 import { TournamentLogo } from "../../_components/OptimizedImage";
 import { useMainStore } from "@/src/lib/store/store";
->>>>>>> c776748b
 
 // Force dynamic rendering to prevent static generation issues
 export const dynamic = "force-dynamic";
