import Link from "next/link";
<<<<<<< HEAD
import HomePageStandings from "@/lib/smartComponents/server/HomePageStandings";
import HomePageLeaderboard from "@/lib/smartComponents/server/HomePageLeaderboard";
import { TournamentCountdown } from "@/lib/components/TournamentCountdown";
import { getNextTournament } from "@/server/actions/tournament";
import { getCurrentSchedule } from "@/server/actions/schedule";
import { LeagueSchedule } from "@/lib/components/LeagueSchedule";
import { getRecentChampions } from "@/server/actions/champions";
import { ChampionsPopup } from "@/lib/smartComponents/functionalComponents/client/ChampionsPopup";
import { getMemberFromHeaders } from "@/lib/supabase/auth-helpers";
import { getCurrentStandings } from "@/server/actions/standings";

export default async function Home() {
  const self = await getMemberFromHeaders();
  const nextTourney = await getNextTournament();
  const schedule = await getCurrentSchedule();
  const { tours, tourCards } = await getCurrentStandings();
  const { tournament, champions } = await getRecentChampions();
=======
import HomePageStandings from "@/lib/components/smartComponents/server/HomePageStandings";
// import HomePageLeaderboard from "@/lib/components/smartComponents/server/HomePageLeaderboard";
import CurrentSchedule from "@/lib/components/smartComponents/server/CurrentSchedule";
// import CurrentChampions from "@/lib/components/smartComponents/server/CurrentChampions";
// import TournamentCountdownContainer from "@/lib/components/smartComponents/server/TournamentCountdownContainer";
import { getAuthData } from "@/lib/auth/utils";
import SignInPage from "./(auth)/signin/page";
// import { getCurrentTourCard } from "@/server/actions/tourCard";
import TournamentCountdownContainer from "@/lib/components/smartComponents/server/TournamentCountdownContainer";

export default async function Home() {
  const {isAuthenticated} = await getAuthData()

  if (!isAuthenticated) return <SignInPage />;
>>>>>>> de5c7063

  return (
    <div className="mx-auto flex max-w-4xl flex-col gap-2">
      <h1 className="py-4 text-center font-yellowtail text-6xl md:text-7xl">
        PGC Tour Clubhouse
      </h1>
<<<<<<< HEAD
      {tournament && (
        <ChampionsPopup tournament={tournament} champs={champions} />
      )}
      {/* <HomePageLeaderboard /> */}
      {nextTourney && <TournamentCountdown tourney={nextTourney} />}
=======
      <TournamentCountdownContainer />
      {/* <CurrentChampions /> */}
      {/* <HomePageLeaderboard /> */}
>>>>>>> de5c7063
      <HomePageStandings />
      {/* <TourCardForm /> */}
      <LeagueSchedule tournaments={schedule.tournaments} />
      <div id="footer" className="mt-12 flex flex-col justify-start">
        <Link href={"/privacy"} className="text-xs text-slate-400">
          Privacy Policy
        </Link>
        <Link href={"/terms"} className="text-xs text-slate-400">
          Terms of Service
        </Link>
      </div>
    </div>
  );
}

// const PreSeason = ({
//   tourCard,
//   member,
//   tours,
//   tourney,
//   data,
// }: {
//   tourCard: TourCard;
//   member: Member;
//   tours: TourData[];
//   tourney: Tournament;
//   data: { user: User | null };
// }) => {
//   return (
//     <>
//       {tourCard && data.user && (
//         <>
//           <TourCardOutput
//             {...{
//               name: member?.fullname,
//               tour: tours.find((obj) => obj.id === tourCard.tourId),
//               pictureUrl: tours.find((obj) => obj.id === tourCard.tourId)
//                 ?.logoUrl,
//               tourCard: tourCard,
//               memberId: data.user.id,
//             }}
//           />
//           <p
//             className={`mx-auto mb-8 w-5/6 text-center text-sm italic ${member.account > 0 ? "text-red-600" : "text-slate-700"}`}
//           >
//             {member &&
//               (member.account > 0
//                 ? `Please pay your ${formatMoney(member.account)} tour fee to puregolfcollectivetour@gmail.com. Buy-in must be paid prior to Feb. 1st, 2025.`
//                 : "Your tour fee has been paid, thank you.")}
//           </p>
//           {tourney && <TournamentCountdown tourney={tourney} />}
//         </>
//       )}
//       {!tourCard && data.user && <TourCardForm {...{ tours }} />}
//     </>
//   );
// };

// const groupChat = () => (
//   <Link
//     href={groupChatLink}
//     className="my-3 flex w-fit items-center justify-center rounded-lg bg-green-50 p-2 text-sm font-semibold text-slate-700 shadow-md"
//   >
//     <img
//       src="https://jn9n1jxo7g.ufs.sh/f/94GU8p0EVxqPIIVIUpPh4DfnxtyK0HbYZX9dkj8wcaQAqzrN"
//       alt="WhatsApp"
//       className="mr-2 w-6 rounded-md opacity-80"
//     />
//     Join the Group Chat
//   </Link>
// );<|MERGE_RESOLUTION|>--- conflicted
+++ resolved
@@ -1,23 +1,4 @@
 import Link from "next/link";
-<<<<<<< HEAD
-import HomePageStandings from "@/lib/smartComponents/server/HomePageStandings";
-import HomePageLeaderboard from "@/lib/smartComponents/server/HomePageLeaderboard";
-import { TournamentCountdown } from "@/lib/components/TournamentCountdown";
-import { getNextTournament } from "@/server/actions/tournament";
-import { getCurrentSchedule } from "@/server/actions/schedule";
-import { LeagueSchedule } from "@/lib/components/LeagueSchedule";
-import { getRecentChampions } from "@/server/actions/champions";
-import { ChampionsPopup } from "@/lib/smartComponents/functionalComponents/client/ChampionsPopup";
-import { getMemberFromHeaders } from "@/lib/supabase/auth-helpers";
-import { getCurrentStandings } from "@/server/actions/standings";
-
-export default async function Home() {
-  const self = await getMemberFromHeaders();
-  const nextTourney = await getNextTournament();
-  const schedule = await getCurrentSchedule();
-  const { tours, tourCards } = await getCurrentStandings();
-  const { tournament, champions } = await getRecentChampions();
-=======
 import HomePageStandings from "@/lib/components/smartComponents/server/HomePageStandings";
 // import HomePageLeaderboard from "@/lib/components/smartComponents/server/HomePageLeaderboard";
 import CurrentSchedule from "@/lib/components/smartComponents/server/CurrentSchedule";
@@ -32,24 +13,15 @@
   const {isAuthenticated} = await getAuthData()
 
   if (!isAuthenticated) return <SignInPage />;
->>>>>>> de5c7063
 
   return (
     <div className="mx-auto flex max-w-4xl flex-col gap-2">
       <h1 className="py-4 text-center font-yellowtail text-6xl md:text-7xl">
         PGC Tour Clubhouse
       </h1>
-<<<<<<< HEAD
-      {tournament && (
-        <ChampionsPopup tournament={tournament} champs={champions} />
-      )}
-      {/* <HomePageLeaderboard /> */}
-      {nextTourney && <TournamentCountdown tourney={nextTourney} />}
-=======
       <TournamentCountdownContainer />
       {/* <CurrentChampions /> */}
       {/* <HomePageLeaderboard /> */}
->>>>>>> de5c7063
       <HomePageStandings />
       {/* <TourCardForm /> */}
       <LeagueSchedule tournaments={schedule.tournaments} />
