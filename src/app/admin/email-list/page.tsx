--- conflicted
+++ resolved
@@ -6,11 +6,7 @@
   TableHead,
   TableHeader,
   TableRow,
-<<<<<<< HEAD
-} from "../../../lib/components/ui/table";
-=======
 } from "../../../lib/components/smartComponents/functionalComponents/ui/table";
->>>>>>> de5c7063
 
 export default async function AdminDashboard() {
   const currentTourney = (await api.tournament.getInfo()).next;
