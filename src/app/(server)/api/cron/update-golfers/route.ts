/**
 * GOLFER UPDATE CRON JOB
 * =======================
 *
 * Clean, focused cron job for updating golfer data from the Data Golf API.
 * Business logic is centralized in the services module with clear separation of concerns.
 *
 * ENDPOINTS:
 * - Production: https://www.pgctour.ca/api/cron/update-golfers
 * - Development: http://localhost:3000/api/cron/update-golfers
 */

<<<<<<< HEAD
import { handleGolferUpdateCron } from "./lib";
=======
import { NextResponse } from "next/server";
import { handleGolferUpdateCron } from "./lib/handler";
>>>>>>> c5852ccb

export async function GET(request: Request) {
  // Add comprehensive logging for debugging production issues
  const startTime = Date.now();
  const timestamp = new Date().toISOString();

  console.log("🔄 Golfer update cron job started:", {
    timestamp,
    environment: process.env.NODE_ENV,
    hasApiKey: !!process.env.EXTERNAL_DATA_API_KEY,
    hasCronSecret: !!process.env.CRON_SECRET,
    userAgent: request.headers.get("user-agent"),
    url: request.url,
  });

  try {
    const result = await handleGolferUpdateCron(request);

    const duration = Date.now() - startTime;
    console.log("✅ Golfer update cron job completed:", {
      timestamp: new Date().toISOString(),
      duration: `${duration}ms`,
      result: result ? "Success" : "Failed",
    });

    // Return with cache-busting headers
    return new Response(JSON.stringify(result), {
      status: 200,
      headers: {
        "Content-Type": "application/json",
        "Cache-Control": "no-cache, no-store, must-revalidate, max-age=0",
        Pragma: "no-cache",
        Expires: "0",
        "X-Timestamp": timestamp,
        "X-Duration": `${duration}ms`,
      },
    });
  } catch (error) {
    const duration = Date.now() - startTime;
    console.error("❌ Golfer update cron job failed:", {
      timestamp: new Date().toISOString(),
      duration: `${duration}ms`,
      error: error instanceof Error ? error.message : "Unknown error",
      stack: error instanceof Error ? error.stack : undefined,
    });

    return NextResponse.json(
      {
        error: "Failed to update golfers",
        timestamp,
        details: error instanceof Error ? error.message : "Unknown error",
      },
      {
        status: 500,
        headers: {
          "Cache-Control": "no-cache, no-store, must-revalidate, max-age=0",
          Pragma: "no-cache",
          Expires: "0",
        },
      },
    );
  }
}

// Force dynamic rendering and disable caching
export const dynamic = "force-dynamic";
export const revalidate = 0;<|MERGE_RESOLUTION|>--- conflicted
+++ resolved
@@ -10,12 +10,8 @@
  * - Development: http://localhost:3000/api/cron/update-golfers
  */
 
-<<<<<<< HEAD
-import { handleGolferUpdateCron } from "./lib";
-=======
 import { NextResponse } from "next/server";
 import { handleGolferUpdateCron } from "./lib/handler";
->>>>>>> c5852ccb
 
 export async function GET(request: Request) {
   // Add comprehensive logging for debugging production issues
