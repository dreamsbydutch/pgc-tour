--- conflicted
+++ resolved
@@ -1,104 +1,3 @@
-<<<<<<< HEAD
-"use server";
-
-import { api } from "@pgc-trpcServer";
-import type {
-  DatagolfFieldGolfer,
-  DatagolfFieldInput,
-  DatagolfRankingInput,
-} from "@pgc-types";
-import { NextResponse } from "next/server";
-import { fetchDataGolf } from "@pgc-utils";
-// import fs from "fs";
-
-export async function GET(request: Request) {
-  // Extract search parameters and origin from the request URL
-  const { origin } = new URL(request.url);
-
-  // Get the authorization code and the 'next' redirect path
-  // const next = searchParams.get("next") ?? "/";
-
-  const rankingsData = (await fetchDataGolf(
-    "preds/get-dg-rankings",
-    {},
-  )) as DatagolfRankingInput;
-  const fieldData = (await fetchDataGolf(
-    "field-updates",
-    {},
-  )) as DatagolfFieldInput;
-
-  const currentTourney = (await api.tournament.getInfo()).next;
-  const golfers = await api.golfer.getByTournament({
-    tournamentId: currentTourney?.id ?? "",
-  });
-  if (
-    !currentTourney ||
-    // currentTourney?.name === fieldData.event_name ||
-    golfers.length > 0
-  ) {
-    return NextResponse.redirect(`${origin}/`);
-  }
-
-  const groups: DatagolfFieldGolfer[][] = [[], [], [], [], []];
-
-  fieldData.field = fieldData.field
-    .filter((golfer) => golfer.dg_id !== 18417)
-    .map((golfer) => {
-      golfer.ranking_data = rankingsData.rankings.find(
-        (obj) => obj.dg_id === golfer.dg_id,
-      );
-      return golfer;
-    })
-    .sort(
-      (a, b) =>
-        (b.ranking_data?.dg_skill_estimate ?? -50) -
-        (a.ranking_data?.dg_skill_estimate ?? -50),
-    )
-    .map((golfer, i) => {
-      const remainingGolfers = fieldData.field.length - i;
-      if (
-        groups[0] &&
-        groups[0].length < fieldData.field.length * 0.1 &&
-        groups[0].length < 10
-      ) {
-        groups[0].push(golfer);
-      } else if (
-        groups[1] &&
-        groups[1].length < fieldData.field.length * 0.175 &&
-        groups[1].length < 16
-      ) {
-        groups[1].push(golfer);
-      } else if (
-        groups[2] &&
-        groups[2].length < fieldData.field.length * 0.225 &&
-        groups[2].length < 22
-      ) {
-        groups[2].push(golfer);
-      } else if (
-        groups[3] &&
-        groups[3].length < fieldData.field.length * 0.25 &&
-        groups[3].length < 30
-      ) {
-        groups[3].push(golfer);
-      } else {
-        if (
-          (groups[3] &&
-            groups[4] &&
-            remainingGolfers <= groups[3].length + groups[4].length * 0.5) ||
-          remainingGolfers === 1
-        ) {
-          groups[4]?.push(golfer);
-        } else {
-          if (i % 2) {
-            groups[3]?.push(golfer);
-          } else {
-            groups[4]?.push(golfer);
-          }
-        }
-      }
-      return golfer;
-    });
-=======
 /**
  * CREATE GROUPS CRON JOB
  * =======================
@@ -128,7 +27,6 @@
 export async function GET(request: NextRequest) {
   return handleCreateGroups(request);
 }
->>>>>>> c5852ccb
 
 // Force dynamic rendering and disable caching
 export const dynamic = "force-dynamic";
