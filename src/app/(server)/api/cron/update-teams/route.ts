--- conflicted
+++ resolved
@@ -1,57 +1,18 @@
 /**
-<<<<<<< HEAD
- * REFACTORED CRON JOB FOR TEAM SCORING UPDATES
- * ============================================
- *
- * This cron job updates team scores for the current tournament based on golfer performance.
-=======
  * TEAM SCORING UPDATE CRON JOB
  * ============================
  *
  * Updates team scores for the current tournament based on golfer performance.
->>>>>>> cddcd2c1
  *
  * BUSINESS RULES:
  * - Rounds 1-2: Use ALL golfers on the team for scoring
  * - Rounds 3-4: Use TOP 5 golfers based on individual round scores (if team has ≥5 golfers)
  * - Teams with <5 golfers in rounds 3-4 are marked as "CUT"
-<<<<<<< HEAD
- *
- * SCORING LOGIC:
- * - Round scores are calculated as averages of relevant golfers
- * - Total score is cumulative relative to par across all completed rounds
- * - Today's score reflects the current round being played (live) or most recent completed round
- * - Positions are calculated within each tour, with ties properly handled
- *
- * FEATURES:
- * - Clean separation of concerns with focused functions
- * - Proper TypeScript typing throughout
- * - Error handling and validation
- * - Support for both live and non-live play modes
- * - Accurate tee time assignments
- * - Points and earnings calculation for completed tournaments
- *
- * ENDPOINTS:
- * - Production: https://www.pgctour.ca/api/cron/update-teams
- * - Development: http://localhost:3000/api/cron/update-teams
-=======
->>>>>>> cddcd2c1
  */
 
 "use server";
 
 import { api } from "@trpcLocal/server";
-<<<<<<< HEAD
-import type {
-  Course,
-  Golfer,
-  Team,
-  Tournament,
-  Tier,
-  TourCard,
-} from "@prisma/client";
-=======
->>>>>>> cddcd2c1
 import { NextResponse } from "next/server";
 import { updateAllTeams } from "./lib";
 
@@ -69,166 +30,6 @@
     if (!tournament) {
       return NextResponse.redirect(`${origin}/`);
     }
-<<<<<<< HEAD
-
-    const golfers = await api.golfer.getByTournament({
-      tournamentId: tournament.id,
-    });
-
-    const teams = await api.team.getByTournament({
-      tournamentId: tournament.id,
-    });
-
-    // Update all teams with new scoring data
-    await updateAllTeams(teams, tournament, golfers);
-
-    return NextResponse.redirect(`${origin}${next}`);
-  } catch (error) {
-    console.error("Error updating teams:", error);
-    return NextResponse.json(
-      { error: "Failed to update teams" },
-      { status: 500 },
-    );
-  }
-}
-
-/*─────────────────────────────────────────────────────────────*
- *                   CORE UPDATE FUNCTIONS                     *
- *─────────────────────────────────────────────────────────────*/
-
-/**
- * Updates all teams for the current tournament
- */
-async function updateAllTeams(
-  teams: Team[],
-  tournament: TournamentWithCourse,
-  golfers: Golfer[],
-): Promise<void> {
-  const teamsWithGolfers = teams.map((team) => ({
-    ...team,
-    golfers: golfers.filter((golfer) => team.golferIds.includes(golfer.apiId)),
-  }));
-
-  const updatedTeams = teamsWithGolfers.map((team) =>
-    calculateTeamScoring(team, tournament),
-  );
-
-  await updateTeamPositionsAndPrizes(updatedTeams, tournament);
-}
-
-/**
- * Calculates all scoring data for a team based on tournament rules
- */
-function calculateTeamScoring(
-  team: TeamWithScoring,
-  tournament: TournamentWithCourse,
-): Team {
-  const currentRound = tournament.currentRound ?? 1;
-  const par = tournament.course.par;
-
-  const updatedTeam: Team = {
-    ...team,
-    round: currentRound,
-  };
-
-  // Update tee times
-  updateTeeTimes(updatedTeam, team.golfers);
-
-  // Calculate round scores based on current round and rules
-  const roundScores = calculateRoundScores(team.golfers, currentRound, par);
-
-  // Update team with calculated scores
-  Object.assign(updatedTeam, roundScores);
-
-  // Check if team should be cut (only after round 2 and < 5 active golfers)
-  const activeGolfers = team.golfers.filter((g) => !isGolferCut(g));
-  const shouldBeCut = currentRound > 2 && activeGolfers.length < 5;
-
-  // Debug logging to help troubleshoot
-  console.log(
-    `Team ${team.tourCardId}: ${team.golfers.length} total golfers, ${activeGolfers.length} active golfers`,
-  );
-  console.log(`Current round: ${currentRound}, Should be cut: ${shouldBeCut}`);
-
-  if (team.golfers.length > 0) {
-    const cutGolfers = team.golfers.filter((g) => isGolferCut(g));
-    console.log(
-      `Cut golfers:`,
-      cutGolfers.map((g) => ({ id: g.apiId, position: g.position })),
-    );
-  }
-
-  if (shouldBeCut) {
-    // Team is cut - set current scores to null and position to CUT
-    updatedTeam.score = calculateTotalScore(roundScores, par); // Keep score from completed rounds
-    updatedTeam.today = null;
-    updatedTeam.thru = null;
-    updatedTeam.position = "CUT";
-    updatedTeam.pastPosition = "CUT";
-    // Don't calculate rounds 3-4 for cut teams
-    updatedTeam.roundThree = null;
-    updatedTeam.roundFour = null;
-    return updatedTeam;
-  }
-
-  // Calculate overall score and today's score
-  const totalScore = calculateTotalScore(roundScores, par);
-  const todayScore = calculateTodayScore(
-    roundScores,
-    currentRound,
-    par,
-    tournament.livePlay ?? false,
-  );
-
-  updatedTeam.score = roundToOneDecimal(totalScore);
-  updatedTeam.today = roundToOneDecimal(todayScore);
-  updatedTeam.thru = calculateThru(
-    team.golfers,
-    currentRound,
-    tournament.livePlay ?? false,
-  );
-
-  return updatedTeam;
-}
-
-/**
- * Calculates scores for each round based on tournament rules
- */
-function calculateRoundScores(
-  golfers: Golfer[],
-  currentRound: number,
-  par: number,
-): Pick<Team, "roundOne" | "roundTwo" | "roundThree" | "roundFour"> {
-  const scores = {
-    roundOne: null as number | null,
-    roundTwo: null as number | null,
-    roundThree: null as number | null,
-    roundFour: null as number | null,
-  };
-
-  // Debug logging for score calculation
-  console.log(
-    `Calculating scores for ${golfers.length} golfers in round ${currentRound}`,
-  );
-
-  // Round 1: All 10 golfers (with WD/DQ penalty)
-  if (currentRound >= 1) {
-    const round1Scores = golfers.map((g) =>
-      getGolferRoundScore(g, "roundOne", par),
-    );
-    const validScores = round1Scores.filter((score) => score !== null);
-    if (validScores.length > 0) {
-      scores.roundOne =
-        validScores.reduce((sum, score) => sum + score!, 0) /
-        validScores.length;
-    }
-  }
-
-  // Round 2: All 10 golfers (with WD/DQ penalty)
-  if (currentRound >= 2) {
-    const round2Scores = golfers.map((g) =>
-      getGolferRoundScore(g, "roundTwo", par),
-=======
 
     const [golfers, teams] = await Promise.all([
       api.golfer.getByTournament({ tournamentId: tournament.id }),
@@ -243,506 +44,6 @@
     return NextResponse.json(
       { error: "Failed to update teams" },
       { status: 500 },
->>>>>>> cddcd2c1
     );
-    const validScores = round2Scores.filter((score) => score !== null);
-    if (validScores.length > 0) {
-      scores.roundTwo =
-        validScores.reduce((sum, score) => sum + score!, 0) /
-        validScores.length;
-    }
   }
-<<<<<<< HEAD
-
-  // Round 3: Top 5 golfers only (only if team has 5+ active golfers)
-  if (currentRound >= 3) {
-    const activeGolfers = golfers.filter((g) => !isGolferCut(g));
-    console.log(
-      `Round 3+ logic: Need 5+ active golfers, have ${activeGolfers.length}`,
-    );
-
-    if (activeGolfers.length >= 5) {
-      const round3Scores = activeGolfers
-        .map((g) => ({
-          golfer: g,
-          score: getGolferRoundScore(g, "roundThree", par),
-        }))
-        .filter((item) => item.score !== null)
-        .sort((a, b) => a.score! - b.score!)
-        .slice(0, 5);
-
-      if (round3Scores.length > 0) {
-        scores.roundThree =
-          round3Scores.reduce((sum, item) => sum + item.score!, 0) /
-          round3Scores.length;
-      }
-    }
-  }
-
-  // Round 4: Top 5 golfers only (only if team has 5+ active golfers)
-  if (currentRound >= 4) {
-    const activeGolfers = golfers.filter((g) => !isGolferCut(g));
-
-    if (activeGolfers.length >= 5) {
-      const round4Scores = activeGolfers
-        .map((g) => ({
-          golfer: g,
-          score: getGolferRoundScore(g, "roundFour", par),
-        }))
-        .filter((item) => item.score !== null)
-        .sort((a, b) => a.score! - b.score!)
-        .slice(0, 5);
-
-      if (round4Scores.length > 0) {
-        scores.roundFour =
-          round4Scores.reduce((sum, item) => sum + item.score!, 0) /
-          round4Scores.length;
-      }
-    }
-  }
-
-  return scores;
-}
-
-/**
- * Gets a golfer's score for a specific round, applying WD/DQ penalties
- */
-function getGolferRoundScore(
-  golfer: Golfer,
-  roundKey: keyof Golfer,
-  par: number,
-): number | null {
-  const score = golfer[roundKey] as number | null;
-
-  // If golfer has a score, return it
-  if (score !== null) {
-    return score;
-  }
-
-  // Check if golfer was WD or DQ - if so, apply +8 penalty
-  const position = golfer.position?.toUpperCase();
-  if (position === "WD" || position === "DQ") {
-    return par + 8;
-  }
-
-  // If golfer is CUT, they don't get a penalty for missing rounds (they were cut)
-  if (position === "CUT") {
-    return null;
-  }
-
-  // No score available and not WD/DQ/CUT
-  return null;
-}
-
-/**
- * Checks if a golfer is cut, withdrawn, or disqualified
- */
-function isGolferCut(golfer: Golfer): boolean {
-  const position = golfer.position?.toUpperCase();
-  return position === "CUT" || position === "WD" || position === "DQ";
-}
-
-/**
- * Gets the top N golfers based on their score for a specific round
- */
-function getTopGolfers(
-  golfers: Golfer[],
-  roundKey: keyof Golfer,
-  count: number,
-): Golfer[] {
-  return golfers
-    .filter((g) => g[roundKey] !== null)
-    .sort((a, b) => (a[roundKey] as number) - (b[roundKey] as number))
-    .slice(0, count);
-}
-
-/**
- * Calculates the average score for a group of golfers for a specific round
- */
-function calculateAverageScore(
-  golfers: Golfer[],
-  roundKey: keyof Golfer,
-  defaultScore: number,
-): number {
-  if (golfers.length === 0) return defaultScore + 8; // Default penalty
-
-  const total = golfers.reduce((sum, golfer) => {
-    const score = golfer[roundKey] as number;
-    return sum + (score ?? defaultScore + 8);
-  }, 0);
-
-  return total / golfers.length;
-}
-
-/**
- * Calculates the total score relative to par
- */
-function calculateTotalScore(
-  roundScores: Pick<Team, "roundOne" | "roundTwo" | "roundThree" | "roundFour">,
-  par: number,
-): number | null {
-  let total = 0;
-  let roundsPlayed = 0;
-
-  if (roundScores.roundOne !== null) {
-    total += roundScores.roundOne - par;
-    roundsPlayed++;
-  }
-  if (roundScores.roundTwo !== null) {
-    total += roundScores.roundTwo - par;
-    roundsPlayed++;
-  }
-  if (roundScores.roundThree !== null) {
-    total += roundScores.roundThree - par;
-    roundsPlayed++;
-  }
-  if (roundScores.roundFour !== null) {
-    total += roundScores.roundFour - par;
-    roundsPlayed++;
-  }
-
-  return roundsPlayed > 0 ? total : null;
-}
-
-/**
- * Calculates today's score based on current round and live play status
- */
-function calculateTodayScore(
-  roundScores: Pick<Team, "roundOne" | "roundTwo" | "roundThree" | "roundFour">,
-  currentRound: number,
-  par: number,
-  isLivePlay: boolean = false,
-): number | null {
-  if (!isLivePlay) {
-    // For non-live play, today's score is the most recent completed round relative to par
-    switch (currentRound) {
-      case 1:
-        return roundScores.roundOne ? roundScores.roundOne - par : null;
-      case 2:
-        return roundScores.roundTwo ? roundScores.roundTwo - par : null;
-      case 3:
-        return roundScores.roundThree ? roundScores.roundThree - par : null;
-      case 4:
-        return roundScores.roundFour ? roundScores.roundFour - par : null;
-      default:
-        return null;
-    }
-  }
-
-  // For live play, today's score depends on the current round being played
-  switch (currentRound) {
-    case 1:
-      return roundScores.roundOne ? roundScores.roundOne - par : null;
-    case 2:
-      return roundScores.roundTwo ? roundScores.roundTwo - par : null;
-    case 3:
-      return roundScores.roundThree ? roundScores.roundThree - par : null;
-    case 4:
-      return roundScores.roundFour ? roundScores.roundFour - par : null;
-    default:
-      return null;
-  }
-}
-
-/**
- * Calculates holes completed (thru) for live scoring
- */
-function calculateThru(
-  golfers: Golfer[],
-  currentRound: number,
-  isLivePlay: boolean = false,
-): number | null {
-  if (!isLivePlay) {
-    return 18; // Non-live play assumes full round
-  }
-
-  // For live play, calculate based on current round rules
-  if (currentRound <= 2) {
-    // Rounds 1-2: Use average of all 10 golfers
-    const playingGolfers = golfers.filter(
-      (g) => g.round !== null && g.round >= currentRound && g.thru !== null,
-    );
-
-    if (playingGolfers.length === 0) return null;
-
-    const totalThru = playingGolfers.reduce(
-      (sum, golfer) => sum + (golfer.thru ?? 0),
-      0,
-    );
-    return Math.round(totalThru / playingGolfers.length);
-  } else {
-    // Rounds 3-4: Use average of active golfers only
-    const activeGolfers = golfers.filter((g) => !isGolferCut(g));
-    const playingGolfers = activeGolfers.filter(
-      (g) => g.round !== null && g.round >= currentRound && g.thru !== null,
-    );
-
-    if (playingGolfers.length === 0) return null;
-
-    const totalThru = playingGolfers.reduce(
-      (sum, golfer) => sum + (golfer.thru ?? 0),
-      0,
-    );
-    return Math.round(totalThru / playingGolfers.length);
-  }
-}
-
-/**
- * Updates tee times for all rounds
- */
-function updateTeeTimes(team: Team, golfers: Golfer[]): void {
-  // Rounds 1-2: Use earliest tee time
-  team.roundOneTeeTime =
-    getEarliestTeeTime(golfers, "roundOneTeeTime") ?? team.roundOneTeeTime;
-  team.roundTwoTeeTime =
-    getEarliestTeeTime(golfers, "roundTwoTeeTime") ?? team.roundTwoTeeTime;
-
-  // Rounds 3-4: Use 5th latest tee time (index 4 from the end when sorted latest to earliest)
-  team.roundThreeTeeTime =
-    getFifthLatestTeeTime(golfers, "roundThreeTeeTime") ??
-    team.roundThreeTeeTime;
-  team.roundFourTeeTime =
-    getFifthLatestTeeTime(golfers, "roundFourTeeTime") ?? team.roundFourTeeTime;
-}
-
-/**
- * Gets the earliest tee time from golfers
- */
-function getEarliestTeeTime(
-  golfers: Golfer[],
-  teeTimeKey: keyof Golfer,
-): string | null {
-  const teeTimeGolfers = golfers
-    .filter((g) => g[teeTimeKey] !== null)
-    .sort((a, b) => {
-      const timeA = new Date(a[teeTimeKey] as string).getTime();
-      const timeB = new Date(b[teeTimeKey] as string).getTime();
-      return timeA - timeB;
-    });
-
-  return (teeTimeGolfers[0]?.[teeTimeKey] as string) ?? null;
-}
-
-/**
- * Gets the 5th latest tee time from golfers (for rounds 3-4)
- */
-function getFifthLatestTeeTime(
-  golfers: Golfer[],
-  teeTimeKey: keyof Golfer,
-): string | null {
-  const teeTimeGolfers = golfers
-    .filter((g) => g[teeTimeKey] !== null)
-    .sort((a, b) => {
-      const timeA = new Date(a[teeTimeKey] as string).getTime();
-      const timeB = new Date(b[teeTimeKey] as string).getTime();
-      return timeB - timeA; // Sort latest to earliest
-    });
-
-  // Get the 5th latest (index 4), or the latest available if less than 5
-  const index = Math.min(4, teeTimeGolfers.length - 1);
-  return (teeTimeGolfers[index]?.[teeTimeKey] as string) ?? null;
-}
-
-/**
- * Updates team positions and calculates points/earnings
- */
-async function updateTeamPositionsAndPrizes(
-  teams: Team[],
-  tournament: TournamentWithCourse,
-): Promise<void> {
-  const [tier, tourCards] = await Promise.all([
-    api.tier.getById({ id: tournament.tierId }),
-    api.tourCard.getBySeason({ seasonId: tournament.seasonId }),
-  ]);
-
-  // Group teams by tour for position calculation
-  const teamsByTour = groupTeamsByTour(teams, tourCards);
-
-  for (const [tourId, tourTeams] of teamsByTour) {
-    const updatedTeams = calculatePositions(tourTeams);
-
-    // Calculate points and earnings if tournament is complete
-    if (!tournament.livePlay && tournament.currentRound === 5) {
-      calculatePointsAndEarnings(updatedTeams, tier);
-    }
-
-    // Update each team in the database
-    await Promise.all(updatedTeams.map((team) => updateTeamInDatabase(team)));
-  }
-}
-
-/**
- * Groups teams by their tour ID
- */
-function groupTeamsByTour(
-  teams: Team[],
-  tourCards: TourCard[],
-): Map<string, Team[]> {
-  const teamsByTour = new Map<string, Team[]>();
-
-  for (const team of teams) {
-    const tourCard = tourCards.find((tc) => tc.id === team.tourCardId);
-    if (tourCard) {
-      const tourId = tourCard.tourId;
-      if (!teamsByTour.has(tourId)) {
-        teamsByTour.set(tourId, []);
-      }
-      teamsByTour.get(tourId)!.push(team);
-    }
-  }
-
-  return teamsByTour;
-}
-
-/**
- * Calculates current and past positions for teams
- */
-function calculatePositions(teams: Team[]): Team[] {
-  // Separate cut teams from active teams
-  const cutTeams = teams.filter((team) => team.position === "CUT");
-  const activeTeams = teams.filter(
-    (team) => team.position !== "CUT" && team.score !== null,
-  );
-
-  // Sort active teams by score for current position
-  const sortedByScore = [...activeTeams].sort(
-    (a, b) => (a.score ?? 999) - (b.score ?? 999),
-  );
-
-  // Calculate current positions for active teams
-  let currentPosition = 1;
-  sortedByScore.forEach((team, index) => {
-    if (
-      index > 0 &&
-      sortedByScore[index - 1] &&
-      team.score !== sortedByScore[index - 1]!.score
-    ) {
-      currentPosition = index + 1;
-    }
-
-    const tiedTeams = sortedByScore.filter((t) => t.score === team.score);
-    if (tiedTeams.length > 1) {
-      team.position = `T${currentPosition}`;
-    } else {
-      team.position = `${currentPosition}`;
-    }
-  });
-
-  // Calculate past positions (score - today) for active teams
-  const sortedByPastScore = [...activeTeams].sort((a, b) => {
-    const pastScoreA = (a.score ?? 999) - (a.today ?? 0);
-    const pastScoreB = (b.score ?? 999) - (b.today ?? 0);
-    return pastScoreA - pastScoreB;
-  });
-
-  let pastPosition = 1;
-  sortedByPastScore.forEach((team, index) => {
-    const pastScore = (team.score ?? 999) - (team.today ?? 0);
-
-    if (index > 0 && sortedByPastScore[index - 1]) {
-      const prevTeam = sortedByPastScore[index - 1]!;
-      const prevPastScore = (prevTeam.score ?? 999) - (prevTeam.today ?? 0);
-      if (pastScore !== prevPastScore) {
-        pastPosition = index + 1;
-      }
-    }
-
-    const tiedTeams = sortedByPastScore.filter(
-      (t) => (t.score ?? 999) - (t.today ?? 0) === pastScore,
-    );
-
-    if (tiedTeams.length > 1) {
-      team.pastPosition = `T${pastPosition}`;
-    } else {
-      team.pastPosition = `${pastPosition}`;
-    }
-  });
-
-  // Cut teams keep their CUT position (already set in calculateTeamScoring)
-  // No need to modify them here
-
-  return teams;
-}
-
-/**
- * Calculates points and earnings for completed tournaments
- */
-function calculatePointsAndEarnings(teams: Team[], tier: Tier | null): void {
-  if (!tier) return;
-
-  for (const team of teams) {
-    if (team.position === "CUT") {
-      team.points = 0;
-      team.earnings = 0;
-      continue;
-    }
-
-    const position = parseInt(team.position?.replace("T", "") ?? "999");
-
-    if (team.position?.includes("T")) {
-      // Handle tied positions
-      const tiedTeams = teams.filter((t) => t.position === team.position);
-      const startIndex = position - 1;
-      const endIndex = startIndex + tiedTeams.length;
-
-      const totalPoints = tier.points
-        .slice(startIndex, endIndex)
-        .reduce((sum, p) => sum + p, 0);
-      const totalEarnings = tier.payouts
-        .slice(startIndex, endIndex)
-        .reduce((sum, p) => sum + p, 0);
-
-      team.points = Math.round(totalPoints / tiedTeams.length);
-      team.earnings =
-        Math.round((totalEarnings / tiedTeams.length) * 100) / 100;
-    } else {
-      // No tie
-      team.points = tier.points[position - 1] ?? 0;
-      team.earnings = tier.payouts[position - 1] ?? 0;
-    }
-  }
-}
-
-/**
- * Updates a team in the database
- */
-async function updateTeamInDatabase(team: Team): Promise<void> {
-  await api.team.update({
-    id: team.id,
-    position: team.position || undefined,
-    score: team.score ?? undefined,
-    today: team.today ?? undefined,
-    thru: team.thru ?? undefined,
-    points: team.points ?? undefined,
-    earnings: team.earnings ?? undefined,
-    round: team.round ?? undefined,
-    makeCut: team.makeCut ?? undefined,
-    topTen: team.topTen ?? undefined,
-    topFive: team.topFive ?? undefined,
-    topThree: team.topThree ?? undefined,
-    win: team.win ?? undefined,
-    roundOne: team.roundOne ?? undefined,
-    roundTwo: team.roundTwo ?? undefined,
-    roundThree: team.roundThree ?? undefined,
-    roundFour: team.roundFour ?? undefined,
-    roundOneTeeTime: team.roundOneTeeTime || undefined,
-    roundTwoTeeTime: team.roundTwoTeeTime || undefined,
-    roundThreeTeeTime: team.roundThreeTeeTime || undefined,
-    roundFourTeeTime: team.roundFourTeeTime || undefined,
-  });
-}
-
-/*─────────────────────────────────────────────────────────────*
- *                      UTILITY FUNCTIONS                      *
- *─────────────────────────────────────────────────────────────*/
-
-/**
- * Rounds a number to one decimal place
- */
-function roundToOneDecimal(value: number | null | undefined): number | null {
-  return value === null || value === undefined
-    ? null
-    : Math.round(value * 10) / 10;
-=======
->>>>>>> cddcd2c1
 }