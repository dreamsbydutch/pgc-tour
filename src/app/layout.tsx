import "@/styles/globals.css";

import { type Metadata } from "next";
import { Barlow_Condensed, Varela, Yellowtail } from "next/font/google";

import { TRPCReactProvider } from "@/trpcLocal/react";
import MenuBar from "@/components/nav/MenuBar";
import { cn } from "../lib/utils";
import Script from "next/script";
<<<<<<< HEAD
import { InitStoreWrapper } from "../lib/store/InitStoreWrapper";
=======
import InitStoreWrapper from "../lib/store/initStoreWrapper";
>>>>>>> 758310e4

const varela = Varela({
  weight: ["400"],
  subsets: ["latin"],
  variable: "--font-varela",
});
const yellowtail = Yellowtail({
  weight: ["400"],
  subsets: ["latin"],
  variable: "--font-yellowtail",
});
const barlow = Barlow_Condensed({
  weight: ["400"],
  subsets: ["latin"],
  variable: "--font-barlow",
});

export const metadata: Metadata = {
  title: {
    template: "%s | PGC Tour",
    default: "PGC Tour",
  },
  description: "Pure Golf Collective Fantasy Golf Tour",
  icons: [{ rel: "icon", url: "/favicon.ico" }],
};

export default async function RootLayout({
  children,
}: Readonly<{ children: React.ReactNode }>) {
  return (
    <html lang="en" suppressHydrationWarning>
      <head>
        <meta
          name="google-site-verification"
          content="k_L19BEXJjcWOM7cHFMPMpK9MBdcv2uQ6qFt3HGPEbc"
        />
        <meta name="mobile-web-app-capable" content="yes"></meta>
        <meta name="apple-mobile-web-app-capable" content="yes"></meta>
        <link rel="apple-touch-icon" href="/favicon.ico"></link>
        <link rel="apple-touch-startup-image" href="/favicon.ico"></link>
        <meta name="mobile-web-app-title" content="PGC Clubhouse"></meta>
        <meta name="apple-mobile-web-app-title" content="PGC Clubhouse"></meta>

        <Script
          async
          src="https://www.googletagmanager.com/gtag/js?id=G-E7NY2W59JZ"
        />

        <Script id="google-analytics">
          {`
              window.dataLayer = window.dataLayer || [];
              function gtag(){dataLayer.push(arguments);}
              gtag('js', new Date());
              gtag('config', 'G-GN6YJK2E0Q');
          `}
        </Script>
      </head>
      <body
        className={cn(
          varela.variable,
          yellowtail.variable,
          barlow.variable,
          "font-sans",
        )}
      >
        <TRPCReactProvider>
<<<<<<< HEAD
          <InitStoreWrapper>
            <main className="mb-24 mt-4 lg:mb-8 lg:mt-20">{children}</main>
            <MenuBar />
          </InitStoreWrapper>
=======
        <InitStoreWrapper>
          <main className="mb-24 mt-4 lg:mb-8 lg:mt-20">{children}</main>
          <MenuBar />
        </InitStoreWrapper>
>>>>>>> 758310e4
        </TRPCReactProvider>
      </body>
    </html>
  );
}<|MERGE_RESOLUTION|>--- conflicted
+++ resolved
@@ -7,11 +7,7 @@
 import MenuBar from "@/components/nav/MenuBar";
 import { cn } from "../lib/utils";
 import Script from "next/script";
-<<<<<<< HEAD
-import { InitStoreWrapper } from "../lib/store/InitStoreWrapper";
-=======
-import InitStoreWrapper from "../lib/store/initStoreWrapper";
->>>>>>> 758310e4
+import { InitStoreWrapper } from "../lib/store/initStoreWrapper";
 
 const varela = Varela({
   weight: ["400"],
@@ -78,17 +74,10 @@
         )}
       >
         <TRPCReactProvider>
-<<<<<<< HEAD
           <InitStoreWrapper>
             <main className="mb-24 mt-4 lg:mb-8 lg:mt-20">{children}</main>
             <MenuBar />
           </InitStoreWrapper>
-=======
-        <InitStoreWrapper>
-          <main className="mb-24 mt-4 lg:mb-8 lg:mt-20">{children}</main>
-          <MenuBar />
-        </InitStoreWrapper>
->>>>>>> 758310e4
         </TRPCReactProvider>
       </body>
     </html>
