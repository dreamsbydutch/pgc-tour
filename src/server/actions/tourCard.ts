--- conflicted
+++ resolved
@@ -1,13 +1,7 @@
 "use server";
 
-<<<<<<< HEAD
-import { getMemberFromHeaders } from "@auth/utils";
+import { getAuthData, getMemberFromHeaders } from "@auth/utils";
 import { db } from "@server/db";
-=======
-import { getAuthData, getMemberFromHeaders } from "@/lib/auth/utils";
-import { db } from "../db";
-import { getCurrentSeason } from "./season";
->>>>>>> cddcd2c1
 import type { TourCard } from "@prisma/client";
 import { api } from "@trpcLocal/server";
 import { getCurrentSeason } from "./season";
